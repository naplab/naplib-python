--- conflicted
+++ resolved
@@ -4,11 +4,7 @@
 from typing import Dict, Optional, Tuple, Set
 from scipy.io import wavfile
 
-<<<<<<< HEAD
-def load_wav_dir(directory: str, pattern: Optional[str]=None, subset: Optional[Set[str]]=None) -> Dict[str, Tuple[float, np.ndarray]]:
-=======
-def load_wav_dir(directory: str, pattern: Optional[str]=None, rescale=True) -> Dict[str, Tuple[float, np.ndarray]]:
->>>>>>> 34adab5f
+def load_wav_dir(directory: str, pattern: Optional[str]=None, rescale: bool=True, subset: Optional[Set[str]]=None) -> Dict[str, Tuple[float, np.ndarray]]:
     """
     Load a set of wav files in a directory and return then in a dict mapping
     from filename (without the .wav suffix) to tuples of floats and numpy arrays
@@ -23,17 +19,14 @@
         If provided, should be a regex pattern which will be used to match against
         the wav files found in the directory. For example, if ``pattern=r".*_stim.*",
         then only the wav files whose base name contains "_stim" will be loaded.
-<<<<<<< HEAD
-    subset : Set[str], default=None
-        If provided, only this subset of files will be loaded.
-=======
     rescale : bool, default=True
         If True, convert each input to a float in the range -1 to 1 based on the
         max value of the loaded dtype. For example, a wav file stored as 16-bit
         integers will be rescaled to np.float32 between -1 and 1 by dividing by
         32768.0. This is only done on wav files that are integer types. If True,
         output is always of type np.float32
->>>>>>> 34adab5f
+    subset : Set[str], default=None
+        If provided, only this subset of files will be loaded.
     
     Returns
     -------
